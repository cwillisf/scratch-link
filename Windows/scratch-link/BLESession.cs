﻿using Fleck;
using Newtonsoft.Json.Linq;
using System;
using System.Collections.Generic;
using System.Diagnostics;
using System.Linq;
using System.Runtime.InteropServices.WindowsRuntime;
using System.Threading.Tasks;
using Windows.Devices.Bluetooth;
using Windows.Devices.Bluetooth.Advertisement;
using Windows.Devices.Bluetooth.GenericAttributeProfile;

namespace scratch_link
{
    /// <summary>
    /// A JSON-RPC session associated with a single Web Socket and single BLE peripheral.
    /// </summary>
    internal class BLESession : Session
    {
        /// <summary>
        /// Only return devices with RSSI >= this value.
        /// </summary>
        private const int MinimumSignalStrength = -70;

        /// <summary>
        /// Hysteresis margin for signal strength threshold.
        /// </summary>
        private const int SignalStrengthMargin = 5;

        /// <summary>
        /// Time, in milliseconds, after which a peripheral will be considered "out of range".
        /// </summary>
        private const int OutOfRangeTimeout = 2000;

        /// <summary>
        /// A device must pass at least one filter to be reported to the client.
        /// </summary>
        private IEnumerable<BLEScanFilter> _filters;

        /// <summary>
        /// Set of peripherals which have been reported to the client during the most recent discovery.
        /// These peripherals are eligible for connection.
        /// </summary>
        private readonly HashSet<ulong> _reportedPeripherals;

        /// <summary>
        /// The characteristics for which notification has been requested.
        /// </summary>
        private readonly HashSet<GattCharacteristic> _notifyCharacteristics;

        /// <summary>
        /// In addition to the services mentioned in _filters, the client will have access to these if present.
        /// </summary>
        private HashSet<Guid> _optionalServices;

        /// <summary>
        /// Cached results of GetCharacteristicsAsync(). It might be OK to use the OS cache but the exact behavior is
        /// unclear and keeping this on the C# side is faster anyway.
        /// See also: https://github.com/MicrosoftDocs/winrt-api/issues/339
        /// </summary>
        private Dictionary<Guid, IReadOnlyList<GattCharacteristic>> _cachedServiceCharacteristics;

        /// <summary>
        /// Cached results of GetCharacteristicsForUuidAsync(). It might be OK to use the OS cache but the exact
        /// behavior is unclear and keeping this on the C# side is faster anyway.
        /// See also: https://github.com/MicrosoftDocs/winrt-api/issues/339
        /// </summary>
        private Dictionary<Guid, GattCharacteristic> _cachedCharacteristics;

        private BluetoothLEDevice _peripheral;
        private IReadOnlyList<GattDeviceService> _services;
        private BluetoothLEAdvertisementWatcher _watcher;
        private HashSet<Guid> _allowedServices;

        /// <summary>
        /// Create a session dedicated to this Web Socket.
        /// </summary>
        /// <param name="webSocket"></param>
        internal BLESession(IWebSocketConnection webSocket) : base(webSocket)
        {
            _reportedPeripherals = new HashSet<ulong>();
            _notifyCharacteristics = new HashSet<GattCharacteristic>();
            _cachedServiceCharacteristics = new Dictionary<Guid, IReadOnlyList<GattCharacteristic>>();
            _cachedCharacteristics = new Dictionary<Guid, GattCharacteristic>();
        }

        protected override void Dispose(bool disposing)
        {
            if (disposing)
            {
                foreach (var characteristic in _notifyCharacteristics) {
                    _ = StopNotifications(characteristic);
                }
                _notifyCharacteristics.Clear();

                if (_services != null)
                {
                    foreach (var service in _services)
                    {
                        service.Dispose();
                    }
                    _services = null;
                }

                _peripheral?.Dispose();
                _peripheral = null;
            }
        }

        /// <summary>
        /// Handle a client request
        /// </summary>
        /// <param name="method">The name of the method called by the client</param>
        /// <param name="parameters">The parameters passed by the client</param>
        /// <param name="completion">The completion handler to be called with the result</param>
        protected override async Task DidReceiveCall(string method, JObject parameters,
            Func<JToken, JsonRpcException, Task> completion)
        {
            switch (method)
            {
                case "discover":
                    Discover(parameters);
                    await completion(null, null);
                    break;
                case "connect":
                    await Connect(parameters);
                    await completion(null, null);
                    break;
                case "write":
                    await completion(await Write(parameters), null);
                    break;
                case "read":
                    await completion(await Read(parameters), null);
                    break;
                case "startNotifications":
                    await StartNotifications(parameters);
                    await completion(null, null);
                    break;
                case "stopNotifications":
                    await StopNotifications(parameters);
                    await completion(null, null);
                    break;
                case "pingMe":
                    await completion("willPing", null);
                    SendRemoteRequest("ping", null, (result, error) =>
                    {
                        Debug.Print($"Got result from ping: {result}");
                        return Task.CompletedTask;
                    });
                    break;
                default:
                    throw JsonRpcException.MethodNotFound(method);
            }
        }

        /// <summary>
        /// Search for peripherals which match the filter information provided in the parameters.
        /// Valid in the initial state; transitions to discovery state on success.
        /// </summary>
        /// <param name="parameters">
        /// JSON object containing at least one filter, and optionally an "optionalServices" list. See
        /// <a href="https://webbluetoothcg.github.io/web-bluetooth/#dictdef-requestdeviceoptions">here</a> for more
        /// information, but note that the "acceptAllDevices" property is ignored.
        /// </param>
        private void Discover(JObject parameters)
        {
            if (_services != null)
            {
                throw JsonRpcException.InvalidRequest("cannot discover when connected");
            }

            var jsonFilters = parameters["filters"]?.ToObject<JArray>();
            if (jsonFilters == null || jsonFilters.Count < 1)
            {
                throw JsonRpcException.InvalidParams("discovery request must include filters");
            }

            var newFilters = jsonFilters.Select(filter => new BLEScanFilter(filter)).ToList();
            if (newFilters.Any(filter => filter.IsEmpty))
            {
                throw JsonRpcException.InvalidParams("discovery request includes empty filter");
            }

            HashSet<Guid> newOptionalServices = null;
            if (parameters.TryGetValue("optionalServices", out var optionalServicesToken))
            {
                var optionalServicesArray = (JArray) optionalServicesToken;
                newOptionalServices = new HashSet<Guid>(optionalServicesArray.Select(GattHelpers.GetServiceUuid));
            }

            if (_watcher?.Status == BluetoothLEAdvertisementWatcherStatus.Started)
            {
                _watcher.Received -= OnAdvertisementReceived;
                _watcher.Stop();
            }

            _watcher = new BluetoothLEAdvertisementWatcher()
            {
                SignalStrengthFilter =
                {
                    InRangeThresholdInDBm = MinimumSignalStrength,
                    OutOfRangeThresholdInDBm = MinimumSignalStrength - SignalStrengthMargin,
                    OutOfRangeTimeout = TimeSpan.FromMilliseconds(OutOfRangeTimeout)
                }
            };
            _reportedPeripherals.Clear();
            _filters = newFilters;
            _optionalServices = newOptionalServices;
            _watcher.Received += OnAdvertisementReceived;
            _watcher.Start();
        }

        /// <summary>
        /// Event handler which runs when a BLE advertisement is received.
        /// </summary>
        /// <param name="sender">The watcher which called this event handler</param>
        /// <param name="args">Information about the advertisement which generated this event</param>
        private void OnAdvertisementReceived(BluetoothLEAdvertisementWatcher sender,
            BluetoothLEAdvertisementReceivedEventArgs args)
        {
            if (args.RawSignalStrengthInDBm == -127)
            {
                // TODO: figure out why we get redundant(?) advertisements with RSSI=-127
                return;
            }

            if (args.AdvertisementType != BluetoothLEAdvertisementType.ConnectableDirected &&
                args.AdvertisementType != BluetoothLEAdvertisementType.ConnectableUndirected)
            {
                // Advertisement does not indicate that the device can connect
                return;
            }

            if (!_filters.Any(filter => filter.Matches(args.Advertisement)))
            {
                // No matching filters
                return;
            }

            var peripheralData = new JObject
            {
                new JProperty("name", new JValue(args.Advertisement.LocalName ?? "")),
                new JProperty("rssi", new JValue(args.RawSignalStrengthInDBm)),
                new JProperty("peripheralId", new JValue(args.BluetoothAddress))
            };

            _reportedPeripherals.Add(args.BluetoothAddress);
            SendRemoteRequest("didDiscoverPeripheral", peripheralData);
        }

        /// <summary>
        /// Handle the client's request to connect to a particular peripheral.
        /// Valid in the discovery state; transitions to connected state on success.
        /// </summary>
        /// <param name="parameters">
        /// A JSON object containing the UUID of a peripheral found by the most recent discovery request
        /// </param>
        private async Task Connect(JObject parameters)
        {
            if (_services != null)
            {
                throw JsonRpcException.InvalidRequest("already connected to peripheral");
            }

            var peripheralId = parameters["peripheralId"].ToObject<ulong>();
            if (!_reportedPeripherals.Contains(peripheralId))
            {
                // the client may only connect to devices that were returned by the current discovery request
                throw JsonRpcException.InvalidParams($"invalid peripheral ID: {peripheralId}");
            }

            _peripheral = await BluetoothLEDevice.FromBluetoothAddressAsync(peripheralId);
            var servicesResult = await _peripheral.GetGattServicesAsync(BluetoothCacheMode.Uncached);
            if (servicesResult.Status != GattCommunicationStatus.Success)
            {
                throw JsonRpcException.ApplicationError($"failed to enumerate GATT services: {servicesResult.Status}");
            }

            _services = servicesResult.Services;

            // collect optional services plus all services from all filters
            // Note: this modifies _optionalServices for convenience since we know it'll go away soon.
            _allowedServices = _optionalServices ?? new HashSet<Guid>();
            _allowedServices = _filters
                .Where(filter => filter.RequiredServices?.Count > 0)
                .Aggregate(_allowedServices, (result, filter) =>
                {
                    result.UnionWith(filter.RequiredServices);
                    return result;
                });

            // clean up resources used by discovery
            _watcher.Stop();
            _watcher = null;
            _reportedPeripherals.Clear();
            _optionalServices = null;
        }

        /// <summary>
        /// Handle the client's request to write a value to a particular service characteristic.
        /// </summary>
        /// <param name="parameters">
        /// The IDs of the service & characteristic along with the message and optionally the message encoding.
        /// </param>
        /// <returns>The number of decoded bytes written</returns>
        private async Task<JToken> Write(JObject parameters)
        {
            var buffer = EncodingHelpers.DecodeBuffer(parameters);
            var endpoint = await GetEndpoint("write request", parameters, GattHelpers.BlockListStatus.ExcludeWrites);
            var withResponse = (parameters["withResponse"]?.ToObject<bool>() ?? false) ||
                !endpoint.CharacteristicProperties.HasFlag(GattCharacteristicProperties.WriteWithoutResponse);

<<<<<<< HEAD
            var result = await endpoint.WriteValueAsync(buffer.AsBuffer(),
                withResponse ? GattWriteOption.WriteWithResponse : GattWriteOption.WriteWithoutResponse);
=======
            var result = await endpoint.WriteValueAsync(buffer.AsBuffer(), GattWriteOption.WriteWithoutResponse);
>>>>>>> c0626643

            switch (result)
            {
                case GattCommunicationStatus.Success:
                    return buffer.Length;
                case GattCommunicationStatus.Unreachable:
                    throw JsonRpcException.ApplicationError("destination unreachable");
                default:
                    throw JsonRpcException.ApplicationError($"unknown result from write: {result}");
            }
        }

        /// <summary>
        /// Handle the client's request to read the value of a particular service characteristic.
        /// </summary>
        /// <param name="parameters">
        /// The IDs of the service & characteristic, an optional encoding to be used in the response, and an optional
        /// flag to request notification of future changes to this characteristic's value.
        /// </param>
        /// <returns>
        /// The current value as a JSON object with a "message" property and optional "encoding" property
        /// </returns>
        private async Task<JToken> Read(JObject parameters)
        {
            var endpoint = await GetEndpoint("read request", parameters, GattHelpers.BlockListStatus.ExcludeReads);
            var encoding = parameters.TryGetValue("encoding", out var encodingToken)
                ? encodingToken?.ToObject<string>() // possibly null and that's OK
                : "base64";
            var startNotifications = parameters["startNotifications"]?.ToObject<bool>() ?? false;

            var readResult = await endpoint.ReadValueAsync(BluetoothCacheMode.Uncached);

            if (startNotifications)
            {
                await StartNotifications(endpoint, encoding);
            }

            switch (readResult.Status)
            {
                case GattCommunicationStatus.Success:
                    // Calling ToArray() on a buffer of length 0 throws an ArgumentException
                    var resultBytes = readResult.Value.Length > 0 ? readResult.Value.ToArray() : new byte[0];
                    return EncodingHelpers.EncodeBuffer(resultBytes, encoding);
                case GattCommunicationStatus.Unreachable:
                    throw JsonRpcException.ApplicationError("destination unreachable");
                default:
                    throw JsonRpcException.ApplicationError($"unknown result from read: {readResult.Status}");
            }
        }

        private async Task StartNotifications(JObject parameters)
        {
            var endpoint = await GetEndpoint("startNotifications request", parameters, GattHelpers.BlockListStatus.ExcludeReads);
            var encoding = parameters.TryGetValue("encoding", out var encodingToken)
                ? encodingToken?.ToObject<string>() // possibly null and that's OK
                : "base64";
            await StartNotifications(endpoint, encoding);
        }

        private async Task StartNotifications(GattCharacteristic endpoint, string encoding)
        {
            _notifyCharacteristics.Add(endpoint);
            var notificationRequestResult = await endpoint.WriteClientCharacteristicConfigurationDescriptorAsync(
                    GattClientCharacteristicConfigurationDescriptorValue.Notify);
            if (notificationRequestResult == GattCommunicationStatus.Success)
            {
                endpoint.ValueChanged += OnValueChanged;
            }
            else
            {
                throw JsonRpcException.ApplicationError($"could not start notifications: {notificationRequestResult}");
            }
        }

        /// <summary>
        /// Handle the client's request to stop receiving notifications for changes in a characteristic's value.
        /// </summary>
        /// <param name="parameters">The IDs of the service and characteristic</param>
        private async Task StopNotifications(JObject parameters)
        {
            var endpoint = await GetEndpoint("stopNotifications request", parameters, GattHelpers.BlockListStatus.ExcludeReads);
            _notifyCharacteristics.Remove(endpoint);
            await StopNotifications(endpoint);
        }

        private async Task StopNotifications(GattCharacteristic endpoint)
        {
            endpoint.ValueChanged -= OnValueChanged;
            await endpoint.WriteClientCharacteristicConfigurationDescriptorAsync(
                GattClientCharacteristicConfigurationDescriptorValue.None);
        }

        /// <summary>
        /// Handle a "ValueChanged" event on a characteristic, and report it to the client.
        /// </summary>
        /// <param name="characteristic">The characteristic which generated this event</param>
        /// <param name="args">Information about the newly-changed value</param>
        private void OnValueChanged(GattCharacteristic characteristic, GattValueChangedEventArgs args)
        {
            var parameters = new JObject
            {
                new JProperty("serviceId", characteristic.Service.Uuid),
                new JProperty("characteristicId", characteristic.Uuid),
            };
            // TODO: remember encoding from read request?
            EncodingHelpers.EncodeBuffer(args.CharacteristicValue.ToArray(), "base64", parameters);
            SendRemoteRequest("characteristicDidChange", parameters);
        }

        /// <summary>
        /// Fetch the characteristic referred to in the endpointInfo object and perform access verification.
        /// </summary>
        /// <param name="errorContext">
        /// A string to include in error reporting, if an error is encountered
        /// </param>
        /// <param name="endpointInfo">
        /// A JSON object which may contain a 'serviceId' property and a 'characteristicId' property
        /// </param>
        /// <param name="checkFlag">
        /// Check if this flag is set for this service or characteristic in the block list. If so, throw.
        /// </param>
        /// <returns>
        /// The specified GATT service characteristic, if it can be resolved and all checks pass.
        /// Otherwise, a JSON-RPC exception is thrown indicating what went wrong.
        /// </returns>
        private async Task<GattCharacteristic> GetEndpoint(string errorContext, JObject endpointInfo,
            GattHelpers.BlockListStatus checkFlag)
        {
            GattDeviceService service;
            Guid? serviceId;

            if (endpointInfo.TryGetValue("serviceId", out var serviceToken))
            {
                serviceId = GattHelpers.GetServiceUuid(serviceToken);
                service = _services?.FirstOrDefault(s => s.Uuid == serviceId);
            }
            else
            {
                service = _services?.FirstOrDefault(); // could in theory be null
                serviceId = service?.Uuid;
            }

            if (!serviceId.HasValue)
            {
                throw JsonRpcException.InvalidParams($"Could not determine service UUID for {errorContext}");
            }

            if (_allowedServices?.Contains(serviceId.Value) != true)
            {
                throw JsonRpcException.InvalidParams($"attempt to access unexpected service: {serviceId}");
            }

            var blockStatus = GattHelpers.GetBlockListStatus(serviceId.Value);
            if (blockStatus.HasFlag(checkFlag))
            {
                throw JsonRpcException.InvalidParams($"service is block-listed with {blockStatus}: {serviceId}");
            }

            if (service == null)
            {
                throw JsonRpcException.InvalidParams($"could not find service {serviceId}");
            }

            GattCharacteristic characteristic;
            Guid? characteristicId;
            if (endpointInfo.TryGetValue("characteristicId", out var characteristicToken))
            {
                characteristic = null; // we will attempt to collect this below
                characteristicId = GattHelpers.GetCharacteristicUuid(characteristicToken);
            }
            else
            {
                if (!_cachedServiceCharacteristics.TryGetValue(service.Uuid, out var characteristics))
                {
                    var characteristicsResult = await service.GetCharacteristicsAsync(BluetoothCacheMode.Uncached);
                    if (characteristicsResult.Status != GattCommunicationStatus.Success)
                    {
                        throw JsonRpcException.ApplicationError(
                            $"failed to collect characteristics from service: {characteristicsResult.Status}");
                    }
                    characteristics = characteristicsResult.Characteristics;
                    _cachedServiceCharacteristics.Add(service.Uuid, characteristics);
                }

                characteristic = characteristics.FirstOrDefault(); // could in theory be null
                characteristicId = characteristic?.Uuid;
            }

            if (!characteristicId.HasValue)
            {
                throw JsonRpcException.InvalidParams($"Could not determine characteristic UUID for {errorContext}");
            }

            blockStatus = GattHelpers.GetBlockListStatus(characteristicId.Value);
            if (blockStatus.HasFlag(checkFlag))
            {
                throw JsonRpcException.InvalidParams(
                    $"characteristic is block-listed with {blockStatus}: {characteristicId}");
            }

            // collect the characteristic if we didn't do so above
            if (characteristic == null &&
                !_cachedCharacteristics.TryGetValue(characteristicId.Value, out characteristic))
            {
                var characteristicsResult =
                    await service.GetCharacteristicsForUuidAsync(characteristicId.Value, BluetoothCacheMode.Uncached);
                if (characteristicsResult.Status != GattCommunicationStatus.Success)
                {
                    throw JsonRpcException.ApplicationError(
                        $"failed to collect characteristics from service: {characteristicsResult.Status}");
                }

                if (characteristicsResult.Characteristics.Count < 1)
                {
                    throw JsonRpcException.InvalidParams(
                        $"could not find characteristic {characteristicId} on service {serviceId}");
                }

                // TODO: why is this a list?
                characteristic = characteristicsResult.Characteristics[0];
                _cachedCharacteristics.Add(characteristicId.Value, characteristic);
            }

            return characteristic;
        }
    }

    internal class BLEScanFilter
    {
        public string Name { get; }
        public string NamePrefix { get; }
        public HashSet<Guid> RequiredServices { get; }

        public bool IsEmpty =>
            string.IsNullOrWhiteSpace(Name) &&
            string.IsNullOrWhiteSpace(NamePrefix) &&
            (RequiredServices == null || RequiredServices.Count < 1);

        // See https://webbluetoothcg.github.io/web-bluetooth/#bluetoothlescanfilterinit-canonicalizing
        internal BLEScanFilter(JToken filter)
        {
            var filterObject = (JObject) filter;

            JToken token;

            if (filterObject.TryGetValue("name", out token))
            {
                Name = token.ToString();
            }

            if (filterObject.TryGetValue("namePrefix", out token))
            {
                NamePrefix = token.ToString();
            }

            if (filterObject.TryGetValue("services", out token))
            {
                var serviceArray = (JArray) token;
                RequiredServices = new HashSet<Guid>(serviceArray.Select(GattHelpers.GetServiceUuid));
                if (RequiredServices.Count < 1)
                {
                    throw JsonRpcException.InvalidParams($"filter contains empty or invalid services list: {filter}");
                }
            }

            if (filterObject.TryGetValue("manufacturerData", out token))
            {
                throw JsonRpcException.ApplicationError("filtering on manufacturerData is not currently supported");
            }

            if (filterObject.TryGetValue("serviceData", out token))
            {
                throw JsonRpcException.ApplicationError("filtering on serviceData is not currently supported");
            }
        }

        // See https://webbluetoothcg.github.io/web-bluetooth/#matches-a-filter
        public bool Matches(BluetoothLEAdvertisement advertisement)
        {
            if (!string.IsNullOrWhiteSpace(Name) && (advertisement.LocalName != Name))
            {
                return false;
            }

            if (!string.IsNullOrWhiteSpace(NamePrefix) && (!advertisement.LocalName.StartsWith(NamePrefix)))
            {
                return false;
            }

            return RequiredServices.All(service => advertisement.ServiceUuids.Contains(service));
        }
    }
}<|MERGE_RESOLUTION|>--- conflicted
+++ resolved
@@ -310,12 +310,8 @@
             var withResponse = (parameters["withResponse"]?.ToObject<bool>() ?? false) ||
                 !endpoint.CharacteristicProperties.HasFlag(GattCharacteristicProperties.WriteWithoutResponse);
 
-<<<<<<< HEAD
             var result = await endpoint.WriteValueAsync(buffer.AsBuffer(),
                 withResponse ? GattWriteOption.WriteWithResponse : GattWriteOption.WriteWithoutResponse);
-=======
-            var result = await endpoint.WriteValueAsync(buffer.AsBuffer(), GattWriteOption.WriteWithoutResponse);
->>>>>>> c0626643
 
             switch (result)
             {
